--- conflicted
+++ resolved
@@ -1729,12 +1729,8 @@
 		httpEquiv?: string | undefined | SignalLike<string | undefined>;
 		icon?: string | undefined | SignalLike<string | undefined>;
 		id?: string | undefined | SignalLike<string | undefined>;
-<<<<<<< HEAD
-		indeterminate?: boolean | undefined | SignalLike<boolean>;
+		indeterminate?: boolean | undefined | SignalLike<boolean | undefined>;
 		inert?: boolean | undefined | SignalLike<boolean | undefined>;
-=======
-		indeterminate?: boolean | undefined | SignalLike<boolean | undefined>;
->>>>>>> d8e9ba22
 		inputMode?: string | undefined | SignalLike<string | undefined>;
 		integrity?: string | undefined | SignalLike<string | undefined>;
 		is?: string | undefined | SignalLike<string | undefined>;
