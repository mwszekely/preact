--- conflicted
+++ resolved
@@ -39,11 +39,7 @@
 
 Component.prototype.forceUpdate = function(callback) {
 	if (this.base!=null) {
-<<<<<<< HEAD
-		diff(this.base, this.base.parentNode, this._vnode, this._vnode, this.context, false, true, null, 0, [], this._ancestorComponent);
-=======
-		diff(this.base, this.base.parentNode, this._vnode, this._vnode, this.context, false, true, null, true, []);
->>>>>>> f24f5037
+		diff(this.base, this.base.parentNode, this._vnode, this._vnode, this.context, false, true, null, true, [], this._ancestorComponent);
 	}
 	if (callback!=null) callback();
 };
