--- conflicted
+++ resolved
@@ -83,11 +83,7 @@
 // }
 
 
-<<<<<<< HEAD
-export function diff(dom, parent, newTree, oldTree, context, isSvg, append, excessChildren, diffLevel, mounts, ancestorComponent) {
-=======
-export function diff(dom, parent, newTree, oldTree, context, isSvg, append, excessChildren, isRootDiff, mounts) {
->>>>>>> f24f5037
+export function diff(dom, parent, newTree, oldTree, context, isSvg, append, excessChildren, isRootDiff, mounts, ancestorComponent) {
 	if (newTree==null) {
 		if (oldTree != null) {
 			unmount(oldTree, ancestorComponent);
@@ -242,12 +238,7 @@
 			// if (c.shouldComponentUpdate!=null && c.shouldComponentUpdate(newTree.props, c.state)===false) {
 			// 	c.state = nextState;
 			if (c.shouldComponentUpdate!=null && c.shouldComponentUpdate(newTree.props, s, context)===false) {
-<<<<<<< HEAD
-				// diffLevel--;
-				dom = c.base;
-=======
 				dom = newTree._el = c.base;
->>>>>>> f24f5037
 				break outer;
 				// return newTree._el = c.base;
 			}
@@ -283,17 +274,10 @@
 		}
 
 		if (vnode instanceof Array) {
-<<<<<<< HEAD
-			diffChildren(parent, vnode, prev, EMPTY_OBJ, isSvg, excessChildren, diffLevel, mounts, c);
+			diffChildren(parent, vnode, prev, EMPTY_OBJ, isSvg, excessChildren, false, mounts, c);
 		}
 		else {
-			c.base = diff(dom, parent, vnode, prev, context, isSvg, append, excessChildren, diffLevel, mounts, c);
-=======
-			diffChildren(parent, vnode, prev, EMPTY_OBJ, isSvg, excessChildren, false, mounts);
-		}
-		else {
-			c.base = diff(dom, parent, vnode, prev, context, isSvg, append, excessChildren, false, mounts);
->>>>>>> f24f5037
+			c.base = diff(dom, parent, vnode, prev, context, isSvg, append, excessChildren, false, mounts, c);
 		}
 		// context = assign({}, context);
 		// context.__depth = (context.__depth || 0) + 1;
@@ -309,7 +293,6 @@
 		// }
 		// newTree.tag.$precache = c.base;
 		c._vnode = newTree;
-		//c.base = diff(dom, parent, vnode, prev, context, isSvg, append, excessChildren, diffLevel, mounts, c);
 
 		// if (dom!=null && c.base!=null && c.base!==dom) {
 		// 	parent.replaceChild(c.base, dom);
@@ -351,8 +334,7 @@
 		// }
 	}
 	else {
-<<<<<<< HEAD
-		dom = diffElementNodes(dom, parent, newTree, oldTree, context, isSvg, excessChildren, diffLevel, mounts, ancestorComponent);
+		dom = diffElementNodes(dom, parent, newTree, oldTree, context, isSvg, excessChildren, false, mounts, ancestorComponent);
 	}
 
 	if (clearProcessingException) {
@@ -369,13 +351,7 @@
 
 	newTree._el = dom;
 
-	if (--diffLevel===0) {
-=======
-		dom = newTree._el = diffElementNodes(dom, parent, newTree, oldTree, context, isSvg, excessChildren, false, mounts);
-	}
-
 	if (isRootDiff) {
->>>>>>> f24f5037
 		// processQueue();
 		// console.log('firing '+mounts.length+' mounts');
 		while ((c = mounts.pop())) {
@@ -404,11 +380,7 @@
 	return dom;
 }
 
-<<<<<<< HEAD
-function diffElementNodes(dom, parent, vnode, oldVNode, context, isSvg, excessChildren, diffLevel, mounts, ancestorComponent) {
-=======
-function diffElementNodes(dom, parent, vnode, oldVNode, context, isSvg, excessChildren, isRootDiff, mounts) {
->>>>>>> f24f5037
+function diffElementNodes(dom, parent, vnode, oldVNode, context, isSvg, excessChildren, isRootDiff, mounts, ancestorComponent) {
 	// if (vnode==null) {
 	// 	let c = document.createComment('empty');
 	// 	if (parent!=null) {
@@ -493,11 +465,7 @@
 		// console.log('diffChildren(', getVNodeChildren(vnode).map( p => Object.assign({}, p) ), getVNodeChildren(oldVNode).map( p => Object.assign({}, p) ), ')');
 		// let newChildren = getVNodeChildren(vnode);
 		// diffChildren(dom, newChildren, vnode===oldVNode ? newChildren : oldVNode==null ? [] : getVNodeChildren(oldVNode), context, isSvg, excessChildren);
-<<<<<<< HEAD
-		diffChildren(dom, getVNodeChildren(vnode), oldVNode==null ? EMPTY_ARR : getVNodeChildren(oldVNode), context, isSvg, excessChildren, diffLevel, mounts, ancestorComponent);
-=======
-		diffChildren(dom, getVNodeChildren(vnode), oldVNode==null ? EMPTY_ARR : getVNodeChildren(oldVNode), context, isSvg, excessChildren, isRootDiff, mounts);
->>>>>>> f24f5037
+		diffChildren(dom, getVNodeChildren(vnode), oldVNode==null ? EMPTY_ARR : getVNodeChildren(oldVNode), context, isSvg, excessChildren, isRootDiff, mounts, ancestorComponent);
 		if (vnode!==oldVNode) {
 			diffProps(dom, vnode.props, oldVNode==null ? EMPTY_OBJ : oldVNode.props, isSvg);
 		}
@@ -540,7 +508,7 @@
 		// }
 
 		r.base = null;
-		if (r._previousTree) unmount(r._previousVTree, ancestorComponent);
+		if (r = r._previousTree) unmount(r, ancestorComponent);
 	}
 	else if (r = vnode._children) {
 		for (let i = 0; i < r.length; i++) {
