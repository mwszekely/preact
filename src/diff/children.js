import { diff, unmount, applyRef } from './index';
import { createVNode } from '../create-element';
import { EMPTY_OBJ, EMPTY_ARR } from '../constants';
import { removeNode } from '../util';
import { getDomSibling } from '../component';

/**
 * Diff the children of a virtual node
 * @param {import('../internal').PreactElement} parentDom The DOM element whose
 * children are being diffed
 * @param {import('../internal').VNode} newParentVNode The new virtual
 * node whose children should be diff'ed against oldParentVNode
 * @param {import('../internal').VNode} oldParentVNode The old virtual
 * node whose children should be diff'ed against newParentVNode
 * @param {object} globalContext The current context object - modified by getChildContext
 * @param {boolean} isSvg Whether or not this DOM node is an SVG node
 * @param {Array<import('../internal').PreactElement>} excessDomChildren
 * @param {Array<import('../internal').Component>} commitQueue List of components
 * which have callbacks to invoke in commitRoot
 * @param {Node | Text} oldDom The current attached DOM
 * element any new dom elements should be placed around. Likely `null` on first
 * render (except when hydrating). Can be a sibling DOM element when diffing
 * Fragments that have siblings. In most cases, it starts out as `oldChildren[0]._dom`.
 * @param {boolean} isHydrating Whether or not we are in hydration
 */
export function diffChildren(
	parentDom,
	newParentVNode,
	oldParentVNode,
	globalContext,
	isSvg,
	excessDomChildren,
	commitQueue,
	oldDom,
	isHydrating
) {
	let i, j, oldVNode, newDom, sibDom, firstChildDom, refs;

	// This is a compression of oldParentVNode!=null && oldParentVNode != EMPTY_OBJ && oldParentVNode._children || EMPTY_ARR
	// as EMPTY_OBJ._children should be `undefined`.
	let oldChildren = (oldParentVNode && oldParentVNode._children) || EMPTY_ARR;

	let oldChildrenLength = oldChildren.length;

	// Only in very specific places should this logic be invoked (top level `render` and `diffElementNodes`).
	// I'm using `EMPTY_OBJ` to signal when `diffChildren` is invoked in these situations. I can't use `null`
	// for this purpose, because `null` is a valid value for `oldDom` which can mean to skip to this logic
	// (e.g. if mounting a new tree in which the old DOM should be ignored (usually for Fragments).
	if (oldDom == EMPTY_OBJ) {
		if (excessDomChildren != null) {
			oldDom = excessDomChildren[0];
		} else if (oldChildrenLength) {
			oldDom = getDomSibling(oldParentVNode, 0);
		} else {
			oldDom = null;
		}
	}

	i = 0;
	newParentVNode._children = toChildArray(
		newParentVNode._children,
		childVNode => {
			if (childVNode != null) {
				childVNode._parent = newParentVNode;
				childVNode._depth = newParentVNode._depth + 1;

				// Check if we find a corresponding element in oldChildren.
				// If found, delete the array item by setting to `undefined`.
				// We use `undefined`, as `null` is reserved for empty placeholders
				// (holes).
				oldVNode = oldChildren[i];

				if (
					oldVNode === null ||
					(oldVNode &&
						childVNode.key == oldVNode.key &&
						childVNode.type === oldVNode.type)
				) {
					oldChildren[i] = undefined;
				} else {
					// Either oldVNode === undefined or oldChildrenLength > 0,
					// so after this loop oldVNode == null or oldVNode is a valid value.
					for (j = 0; j < oldChildrenLength; j++) {
						oldVNode = oldChildren[j];
						// If childVNode is unkeyed, we only match similarly unkeyed nodes, otherwise we match by key.
						// We always match by type (in either case).
						if (
							oldVNode &&
							childVNode.key == oldVNode.key &&
							childVNode.type === oldVNode.type
						) {
							oldChildren[j] = undefined;
							break;
						}
						oldVNode = null;
					}
				}

				oldVNode = oldVNode || EMPTY_OBJ;

				// Morph the old element into the new one, but don't append it to the dom yet
				newDom = diff(
					parentDom,
					childVNode,
					oldVNode,
					globalContext,
					isSvg,
					excessDomChildren,
					commitQueue,
					oldDom,
					isHydrating
				);

				if ((j = childVNode.ref) && oldVNode.ref != j) {
					if (!refs) refs = [];
					if (oldVNode.ref) refs.push(oldVNode.ref, null, childVNode);
					refs.push(j, childVNode._component || newDom, childVNode);
				}

				// Only proceed if the vnode has not been unmounted by `diff()` above.
				if (newDom != null) {
					if (firstChildDom == null) {
						firstChildDom = newDom;
					}

					let nextDom;
					if (childVNode._nextDom !== undefined) {
						// Only Fragments or components that return Fragment like VNodes will
						// have a non-undefined _nextDom. Continue the diff from the sibling
						// of last DOM child of this child VNode
						nextDom = childVNode._nextDom;

						// Eagerly cleanup _nextDom. We don't need to persist the value because
						// it is only used by `diffChildren` to determine where to resume the diff after
						// diffing Components and Fragments. Once we store it the nextDOM local var, we
						// can clean up the property
						childVNode._nextDom = undefined;
					} else if (
						excessDomChildren == oldVNode ||
						newDom != oldDom ||
						newDom.parentNode == null
					) {
						// NOTE: excessDomChildren==oldVNode above:
						// This is a compression of excessDomChildren==null && oldVNode==null!
						// The values only have the same type when `null`.

						outer: if (oldDom == null || oldDom.parentNode !== parentDom) {
							parentDom.appendChild(newDom);
							nextDom = null;
						} else {
							// `j<oldChildrenLength; j+=2` is an alternative to `j++<oldChildrenLength/2`
							for (
								sibDom = oldDom, j = 0;
								(sibDom = sibDom.nextSibling) && j < oldChildrenLength;
								j += 2
							) {
								if (sibDom == newDom) {
									break outer;
								}
							}
							parentDom.insertBefore(newDom, oldDom);
							nextDom = oldDom;
						}

						// Browsers will infer an option's `value` from `textContent` when
						// no value is present. This essentially bypasses our code to set it
						// later in `diff()`. It works fine in all browsers except for IE11
						// where it breaks setting `select.value`. There it will be always set
						// to an empty string. Re-applying an options value will fix that, so
						// there are probably some internal data structures that aren't
						// updated properly.
						//
						// To fix it we make sure to reset the inferred value, so that our own
						// value check in `diff()` won't be skipped.
						if (newParentVNode.type == 'option') {
							parentDom.value = '';
						}
					}

					// If we have pre-calculated the nextDOM node, use it. Else calculate it now
					// Strictly check for `undefined` here cuz `null` is a valid value of `nextDom`.
					// See more detail in create-element.js:createVNode
					if (nextDom !== undefined) {
						oldDom = nextDom;
					} else {
						oldDom = newDom.nextSibling;
					}

					if (typeof newParentVNode.type == 'function') {
						// Because the newParentVNode is Fragment-like, we need to set it's
						// _nextDom property to the nextSibling of its last child DOM node.
						//
						// `oldDom` contains the correct value here because if the last child
						// is a Fragment-like, then oldDom has already been set to that child's _nextDom.
						// If the last child is a DOM VNode, then oldDom will be set to that DOM
						// node's nextSibling.

						newParentVNode._nextDom = oldDom;
					}
				} else if (
					oldDom &&
					oldVNode._dom == oldDom &&
					oldDom.parentNode != parentDom
				) {
					// The above condition is to handle null placeholders. See test in placeholder.test.js:
					// `efficiently replace null placeholders in parent rerenders`
					oldDom = getDomSibling(oldVNode);
				}
			}

			i++;
			return childVNode;
		}
	);

	newParentVNode._dom = firstChildDom;

	// Remove children that are not part of any vnode.
	if (excessDomChildren != null && typeof newParentVNode.type != 'function') {
		for (i = excessDomChildren.length; i--; ) {
			if (excessDomChildren[i] != null) removeNode(excessDomChildren[i]);
		}
	}

	// Remove remaining oldChildren if there are any.
	for (i = oldChildrenLength; i--; ) {
		if (oldChildren[i] != null) unmount(oldChildren[i], oldChildren[i]);
	}

	// Set refs only after unmount
	if (refs) {
		for (i = 0; i < refs.length; i++) {
			applyRef(refs[i], refs[++i], refs[++i]);
		}
	}
}

/**
 * Flatten and loop through the children of a virtual node
 * @param {import('../index').ComponentChildren} children The unflattened
 * children of a virtual node
 * @param {(vnode: import('../internal').VNode) => import('../internal').VNode} [callback]
 * A function to invoke for each child before it is added to the flattened list.
 * @param {Array<import('../internal').VNode | string | number>} [flattened] An flat array of children to modify
 * @returns {import('../internal').VNode[]}
 */
export function toChildArray(children, callback, flattened) {
	if (flattened == null) flattened = [];

	if (children == null || typeof children == 'boolean') {
		if (callback) flattened.push(callback(null));
	} else if (Array.isArray(children)) {
		for (let i = 0; i < children.length; i++) {
			toChildArray(children[i], callback, flattened);
		}
	} else if (!callback) {
		flattened.push(children);
<<<<<<< HEAD
	} else if (typeof children === 'string' || typeof children === 'number') {
		flattened.push(callback(createVNode(null, children, null, null, children)));
=======
	} else if (typeof children == 'string' || typeof children == 'number') {
		flattened.push(callback(createVNode(null, children, null, null)));
>>>>>>> ca42c532
	} else if (children._dom != null || children._component != null) {
		flattened.push(
			callback(
				createVNode(
					children.type,
					children.props,
					children.key,
					null,
					children._original
				)
			)
		);
	} else {
		flattened.push(callback(children));
	}

	return flattened;
}<|MERGE_RESOLUTION|>--- conflicted
+++ resolved
@@ -255,13 +255,8 @@
 		}
 	} else if (!callback) {
 		flattened.push(children);
-<<<<<<< HEAD
 	} else if (typeof children === 'string' || typeof children === 'number') {
 		flattened.push(callback(createVNode(null, children, null, null, children)));
-=======
-	} else if (typeof children == 'string' || typeof children == 'number') {
-		flattened.push(callback(createVNode(null, children, null, null)));
->>>>>>> ca42c532
 	} else if (children._dom != null || children._component != null) {
 		flattened.push(
 			callback(
